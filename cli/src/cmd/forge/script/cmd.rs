--- conflicted
+++ resolved
@@ -122,19 +122,8 @@
         // verify.known_contracts = flatten_contracts(&highlevel_known_contracts, false);
         self.check_contract_sizes(&result, &highlevel_known_contracts)?;
 
-<<<<<<< HEAD
-        self.handle_broadcastable_transactions(
-            result.clone(),
-            libraries,
-            &mut decoder,
-            script_config,
-            verify,
-        )
-        .await
-=======
         self.handle_broadcastable_transactions(result, libraries, &decoder, script_config, verify)
             .await
->>>>>>> f34124c6
     }
 
     // In case there are libraries to be deployed, it makes sure that these are added to the list of
